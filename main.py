--- conflicted
+++ resolved
@@ -24,10 +24,6 @@
 import os  # operating system functions like renaming files and directories
 import shutil  # recursive file and directory operations
 import glob  # pattern matching for paths
-<<<<<<< HEAD
-import bandicoot as bc  # MIT toolkit for creating bandicoot indicators
-=======
->>>>>>> f945c7ad
 import argparse  # entering flags from the cmd line
 import bandicoot as bc  # MIT toolkit for creating bandicoot indicators
 import gnuper as gn  # gnuper package for creating cdr features
